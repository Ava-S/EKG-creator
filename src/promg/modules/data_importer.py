<<<<<<< HEAD
import math
from typing import List, Dict, Union

import numpy as np
from pandas import DataFrame
from tqdm import tqdm

from ..data_managers.semantic_header import RecordConstructor, SemanticHeader
=======
import os
from string import Template
from typing import Optional

from ..data_managers.semantic_header import SemanticHeader
>>>>>>> bd96bab8
from ..database_managers.db_connection import DatabaseConnection
from ..data_managers.datastructures import DatasetDescriptions, DataStructure
from ..utilities.performance_handling import Performance
from ..cypher_queries.data_importer_ql import DataImporterQueryLibrary as di_ql
from pathlib import Path
import pandas as pd


class Importer:
<<<<<<< HEAD
    """
        Create Importer module

        Imports data using the dataset description files

        Args:
            data_structures: DatasetDescriptions object describing the different datasets
            use_sample: boolean indicating whether a sample can be used
            use_preprocessed_files: boolean indicating that preprocessed files can be used

        Examples:
            Example without sample and preprocessed files
            >>> from promg.modules.data_importer import Importer
            >>> # set dataset name
            >>> dataset_name = 'BPIC17'
            >>> # location of json file with dataset_description
            >>> ds_path = Path(f'json_files/{dataset_name}_DS.json')
            >>> dataset_descriptions = DatasetDescriptions(ds_path)
            >>> importer = Importer(data_structures = dataset_descriptions)
            The module to import data is returned.
            The module won't use a sample, nor the preprocessed files

            Example with sample and preprocessed files

            >>> from promg.modules.data_importer import Importer
            >>> # set dataset name
            >>> dataset_name = 'BPIC17'
            >>> # location of json file with dataset_description
            >>> ds_path = Path(f'json_files/{dataset_name}_DS.json')
            >>> dataset_descriptions = DatasetDescriptions(ds_path)
            >>> importer = Importer(data_structures = dataset_descriptions,
            >>>                     use_sample = True,
            >>>                     use_preprocessed_files = True)
            The module to import data is returned.
            The module will use the sample and the preprocessed files
            if they exist, in case they do not exist, they are created
    """

    def __init__(self, data_structures: DatasetDescriptions,
                 use_sample: bool = False, use_preprocessed_files: bool = False):
        self.connection = DatabaseConnection()
=======
    def __init__(self, database_connection: DatabaseConnection,
                 data_structures: DatasetDescriptions,
                 semantic_header: SemanticHeader,
                 import_directory: Optional[str] = None,
                 use_sample: bool = False,
                 use_preprocessed_files: bool = False,
                 store_files: bool = False):
        self.connection = database_connection
>>>>>>> bd96bab8
        self.structures = data_structures.structures
        self.records = semantic_header.records

        self.load_batch_size = 20000
        self.use_sample = use_sample
        self.use_preprocessed_files = use_preprocessed_files
        self.store_files = store_files
        self.load_status = 0

<<<<<<< HEAD
    def _update_load_status(self):
        """
        Method to keep track of the load status of the different record nodes
        """
=======
        self._import_directory = import_directory

    def update_load_status(self):
>>>>>>> bd96bab8
        self.connection.exec_query(di_ql.get_update_load_status_query,
                                   **{
                                       "current_load_status": self.load_status
                                   })
        self.load_status += 1

<<<<<<< HEAD
    def import_data(self) -> None:
        """
        Method that imports the data records into the graph database as (:Record) nodes.
        The records contain the attributes as described in the dataset descriptions.
        Method also adds the specific record labels as specified by the semantic header.

        Examples:
            >>> importer.import_data()
            The records of the dataset described in the dataset descriptions are imported as (:Record) nodes with
            appropriate attributes and labels
        """
        for structure in self.structures:
            record_constructors = self._get_record_constructors_by_labels(structure=structure)
            file_directory = structure.file_directory
            # read in all file names that match this structure
            for file_name in structure.file_names:
                # read and import the nodes
                df_log = structure.read_data_set(file_directory, file_name, use_sample=self.use_sample,
                                                 use_preprocessed_file=self.use_preprocessed_files)
                df_log["loadStatus"] = self.load_status
                self._import_nodes_from_data(df_log=df_log, file_name=file_name,
                                             record_constructors=record_constructors)

            if structure.has_datetime_attribute():
                # once all events are imported, we convert the string timestamp to the timestamp as used in Cypher
                self._reformat_timestamps(structure=structure)
                self._update_load_status()

            self._filter_nodes(structure=structure)  # filter nodes according to the structure

            self._remove_load_status_attribute()  # removes temporary properties

    @Performance.track("structure")
    def _reformat_timestamps(self, structure: DataStructure):
        """
        Method that converts the timestamps of (:Record) nodes imported according to a specific structure
        from string to DateTime or Time attribute.

        Args:
            structure: The data structure that contains the just imported nodes
        """

=======
    def import_data(self, imported_logs) -> None:
        for structure in self.structures:
            required_labels_str = structure.get_required_labels_str(records=self.records)

            # read in all file names that match this structure
            for file_name in structure.file_names:
                if imported_logs is None or file_name not in imported_logs:
                    # read and import the nodes
                    df_log = structure.read_data_set(file_name=file_name,
                                                     use_sample=self.use_sample,
                                                     use_preprocessed_file=self.use_preprocessed_files,
                                                     load_status=self.load_status,
                                                     store_preprocessed_file=self.store_files)

                    df_log = structure.determine_optional_labels_in_log(df_log, records=self.records)

                    self._import_nodes_from_data(df_log=df_log, file_name=file_name,
                                                 required_labels_str=required_labels_str)

                    if structure.has_datetime_attribute():
                        # once all events are imported, we convert the string timestamp to the timestamp as used in
                        # Cypher
                        self._reformat_timestamps(structure=structure, required_labels_str=required_labels_str)

                    # TODO: move filtering to pandas dataframe
                    self._filter_nodes(structure=structure,
                                       required_labels_str=required_labels_str)  # filter nodes according to the
                    # structure
                    self._finalize_import(required_labels_str=required_labels_str)  # removes temporary properties

    @Performance.track("structure")
    def _reformat_timestamps(self, structure, required_labels_str):
>>>>>>> bd96bab8
        datetime_formats = structure.get_datetime_formats()
        for attribute, datetime_format in datetime_formats.items():
            if datetime_format.is_epoch:
                self.connection.exec_query(di_ql.get_convert_epoch_to_timestamp_query,
                                           **{
                                               "required_labels_str": required_labels_str,
                                               "attribute": attribute,
                                               "datetime_object": datetime_format
                                           })

            self.connection.exec_query(di_ql.get_make_timestamp_date_query,
                                       **{
                                           "required_labels_str": required_labels_str,
                                           "attribute": attribute,
                                           "datetime_object": datetime_format,
                                           "load_status": self.load_status
                                       })

    @Performance.track("structure")
<<<<<<< HEAD
    def _filter_nodes(self, structure):
        # TODO: check function and
        for boolean in (True, False):
            attribute_values_pairs_filtered = structure.get_attribute_value_pairs_filtered(exclude=boolean)
=======
    def _filter_nodes(self, structure, required_labels_str):
        for exclude in [True, False]:
            attribute_values_pairs_filtered = structure.get_attribute_value_pairs_filtered(exclude=exclude)
>>>>>>> bd96bab8
            for name, values in attribute_values_pairs_filtered.items():
                self.connection.exec_query(di_ql.get_filter_records_by_property_query,
                                           **{
                                               "prop": name,
                                               "values": values,
                                               "exclude": exclude,
                                               "load_status": self.load_status,
                                               "required_labels_str": required_labels_str
                                           })

    @Performance.track("structure")
<<<<<<< HEAD
    def _remove_load_status_attribute(self):
        """
        Method that removes the load status attribute from the (:Record) nodes
        """
        self.connection.exec_query(di_ql.get_finalize_import_events_query)

    @Performance.track("file_name")
    def _import_nodes_from_data(self, df_log: DataFrame, file_name: str,
                                record_constructors: List[Dict[str, Union[RecordConstructor, bool]]]):
        """
        Method that imports records from a dataframe log as (:Record) nodes and assigns the correct labels

        Args:
            df_log: The records to be imported in Dataframe format
            file_name: The file name from which the records to be imported originate from
            record_constructors: A list indicating which record labels should be (possibly) assigned to the imported
            (:Record) nodes
        """

        # start with batch 0 and increment until everything is imported
        batch = 0
        print("\n")
        pbar = tqdm(total=math.ceil(len(df_log) / self.load_batch_size), position=0)

        labels_constructor = di_ql.get_label_constructors(record_constructors)

        while batch * self.load_batch_size < len(df_log):
            pbar.set_description(f"Loading data from {file_name} from batch {batch}")

            # import the events in batches, use the records of the log
            batch_without_nans = [{k: int(v) if isinstance(v, np.integer) else v for k, v in m.items()
                                   if (isinstance(v, list) and len(v) > 0) or (not pd.isna(v) and v is not None)}
                                  for m in
                                  df_log[batch * self.load_batch_size:(batch + 1) * self.load_batch_size].to_dict(
                                      orient='records')]

            self.connection.exec_query(di_ql.get_create_nodes_by_importing_batch_query,
                                       **{
                                           "batch": batch_without_nans,
                                           "labels_constructors": labels_constructor
                                       })

            pbar.update(1)
            batch += 1
        pbar.close()

    def _get_record_constructors_by_labels(self, structure: DataStructure) -> List[
        Dict[str, Union[RecordConstructor, bool]]]:
        """
        Method to determine for the structure which record labels are optional/required for the (:Record) nodes


        Args:
            structure: The DataStructure for which the labels are checked
        """

        constructors = []
        labels = structure.labels

        # loop over all record constructions
        for record_constructor in self.records:
            # if labels are defined, determine the intersection between the labels of structure and the labels of the
            # record construction
            if labels is not None:
                intersection = list(set(labels) & set(record_constructor.record_labels))
            else:  # take the record labels of the record constructor
                intersection = record_constructor.record_labels
            if len(intersection) > 0:  # label of record constructor is in intersection or labels is not defined
                required = True
                # if there is a where condition defined, then imported (:Record) nodes might not have the record label
                # hence required = false
                if record_constructor.prevalent_record.where_condition != "":
                    required = False
                else:
                    # check whether each required attribute in the record constructor is also required according to
                    # the structure (except index, is always present)
                    for required_attribute in record_constructor.required_attributes:
                        if required_attribute == "index":
                            continue
                        if required_attribute not in structure.attributes or structure.attributes[
                            required_attribute].optional:
                            required = False
                constructors.append({"required": required, "record_constructor": record_constructor})
        return constructors
=======
    def _finalize_import(self, required_labels_str):
        # finalize the import
        self.connection.exec_query(di_ql.get_finalize_import_records_query,
                                   **{
                                       "load_status": self.load_status,
                                       "required_labels_str": required_labels_str
                                   })
        self.load_status = 0

    @Performance.track("file_name")
    def _import_nodes_from_data(self, df_log, file_name, required_labels_str):
        grouped_by_optional_labels = df_log.groupby(by="labels")
        mapping_str = self._determine_column_mapping_str(df_log)

        for optional_labels_str, log in grouped_by_optional_labels:
            labels_str = required_labels_str + optional_labels_str
            new_file_name = self.determine_new_file_name(file_name, optional_labels_str)
            self.import_log_into_db(file_name=new_file_name, labels_str=labels_str, mapping_str=mapping_str, log=log)

    def import_log_into_db(self, file_name, labels_str, mapping_str, log):
        # Temporary save the file in the import directory
        self._save_log_grouped_by_labels(log=log, file_name=file_name)
        self.connection.exec_query(di_ql.get_create_nodes_by_loading_csv_query,
                                   **{
                                       "file_name": file_name,
                                       "labels": labels_str,
                                       "mapping": mapping_str
                                   })

        # delete the file from the import directory
        self._delete_log_grouped_by_labels(file_name=file_name)

    @staticmethod
    def determine_new_file_name(file_name, optional_labels_str):
        if optional_labels_str == "":
            return file_name
        return file_name[:-4] + "_" + optional_labels_str.replace(":", "_") + ".csv"

    def _save_log_grouped_by_labels(self, log, file_name):
        log = log.drop(columns=["labels"])
        log.to_csv(Path(self.get_import_directory(), file_name), index=False)

    def _delete_log_grouped_by_labels(self, file_name):
        path = Path(self.get_import_directory(), file_name)
        if os.path.exists(path):
            os.remove(path)

    @staticmethod
    def _determine_column_mapping_str(log):
        mapping = {}
        dtypes = log.dtypes.to_dict()
        for col_name, type in dtypes.items():
            if type == object:
                continue  # default is STRING
            elif pd.api.types.is_integer_dtype(type):
                mapping[col_name] = 'INTEGER'
            elif pd.api.types.is_float_dtype(type):
                mapping[col_name] = 'FLOAT'
            elif pd.api.types.is_bool_dtype(type):
                mapping[col_name] = 'BOOLEAN'
            else:
                raise Exception(f"Type for column {col_name} is not defined")

        template_str = '$col_name:{type:"$type"}'
        mapping_list = [Template(template_str).substitute({"col_name": col_name, "type": type}) for col_name, type in
                        mapping.items()]
        mapping_str = '{' + ','.join(mapping_list) + '}'
        return mapping_str

    def retrieve_import_directory(self):
        result = self.connection.exec_query(di_ql.get_import_directory_query)
        # get the correct value from the result
        self._import_directory = result[0]['directory']

    def get_import_directory(self):
        if self._import_directory is None:
            self.retrieve_import_directory()
        return self._import_directory
>>>>>>> bd96bab8
<|MERGE_RESOLUTION|>--- conflicted
+++ resolved
@@ -1,21 +1,10 @@
-<<<<<<< HEAD
-import math
-from typing import List, Dict, Union
-
-import numpy as np
-from pandas import DataFrame
-from tqdm import tqdm
-
-from ..data_managers.semantic_header import RecordConstructor, SemanticHeader
-=======
 import os
 from string import Template
 from typing import Optional
 
 from ..data_managers.semantic_header import SemanticHeader
->>>>>>> bd96bab8
 from ..database_managers.db_connection import DatabaseConnection
-from ..data_managers.datastructures import DatasetDescriptions, DataStructure
+from ..data_managers.datastructures import DatasetDescriptions
 from ..utilities.performance_handling import Performance
 from ..cypher_queries.data_importer_ql import DataImporterQueryLibrary as di_ql
 from pathlib import Path
@@ -23,49 +12,6 @@
 
 
 class Importer:
-<<<<<<< HEAD
-    """
-        Create Importer module
-
-        Imports data using the dataset description files
-
-        Args:
-            data_structures: DatasetDescriptions object describing the different datasets
-            use_sample: boolean indicating whether a sample can be used
-            use_preprocessed_files: boolean indicating that preprocessed files can be used
-
-        Examples:
-            Example without sample and preprocessed files
-            >>> from promg.modules.data_importer import Importer
-            >>> # set dataset name
-            >>> dataset_name = 'BPIC17'
-            >>> # location of json file with dataset_description
-            >>> ds_path = Path(f'json_files/{dataset_name}_DS.json')
-            >>> dataset_descriptions = DatasetDescriptions(ds_path)
-            >>> importer = Importer(data_structures = dataset_descriptions)
-            The module to import data is returned.
-            The module won't use a sample, nor the preprocessed files
-
-            Example with sample and preprocessed files
-
-            >>> from promg.modules.data_importer import Importer
-            >>> # set dataset name
-            >>> dataset_name = 'BPIC17'
-            >>> # location of json file with dataset_description
-            >>> ds_path = Path(f'json_files/{dataset_name}_DS.json')
-            >>> dataset_descriptions = DatasetDescriptions(ds_path)
-            >>> importer = Importer(data_structures = dataset_descriptions,
-            >>>                     use_sample = True,
-            >>>                     use_preprocessed_files = True)
-            The module to import data is returned.
-            The module will use the sample and the preprocessed files
-            if they exist, in case they do not exist, they are created
-    """
-
-    def __init__(self, data_structures: DatasetDescriptions,
-                 use_sample: bool = False, use_preprocessed_files: bool = False):
-        self.connection = DatabaseConnection()
-=======
     def __init__(self, database_connection: DatabaseConnection,
                  data_structures: DatasetDescriptions,
                  semantic_header: SemanticHeader,
@@ -74,7 +20,6 @@
                  use_preprocessed_files: bool = False,
                  store_files: bool = False):
         self.connection = database_connection
->>>>>>> bd96bab8
         self.structures = data_structures.structures
         self.records = semantic_header.records
 
@@ -84,66 +29,15 @@
         self.store_files = store_files
         self.load_status = 0
 
-<<<<<<< HEAD
-    def _update_load_status(self):
-        """
-        Method to keep track of the load status of the different record nodes
-        """
-=======
         self._import_directory = import_directory
 
     def update_load_status(self):
->>>>>>> bd96bab8
         self.connection.exec_query(di_ql.get_update_load_status_query,
                                    **{
                                        "current_load_status": self.load_status
                                    })
         self.load_status += 1
 
-<<<<<<< HEAD
-    def import_data(self) -> None:
-        """
-        Method that imports the data records into the graph database as (:Record) nodes.
-        The records contain the attributes as described in the dataset descriptions.
-        Method also adds the specific record labels as specified by the semantic header.
-
-        Examples:
-            >>> importer.import_data()
-            The records of the dataset described in the dataset descriptions are imported as (:Record) nodes with
-            appropriate attributes and labels
-        """
-        for structure in self.structures:
-            record_constructors = self._get_record_constructors_by_labels(structure=structure)
-            file_directory = structure.file_directory
-            # read in all file names that match this structure
-            for file_name in structure.file_names:
-                # read and import the nodes
-                df_log = structure.read_data_set(file_directory, file_name, use_sample=self.use_sample,
-                                                 use_preprocessed_file=self.use_preprocessed_files)
-                df_log["loadStatus"] = self.load_status
-                self._import_nodes_from_data(df_log=df_log, file_name=file_name,
-                                             record_constructors=record_constructors)
-
-            if structure.has_datetime_attribute():
-                # once all events are imported, we convert the string timestamp to the timestamp as used in Cypher
-                self._reformat_timestamps(structure=structure)
-                self._update_load_status()
-
-            self._filter_nodes(structure=structure)  # filter nodes according to the structure
-
-            self._remove_load_status_attribute()  # removes temporary properties
-
-    @Performance.track("structure")
-    def _reformat_timestamps(self, structure: DataStructure):
-        """
-        Method that converts the timestamps of (:Record) nodes imported according to a specific structure
-        from string to DateTime or Time attribute.
-
-        Args:
-            structure: The data structure that contains the just imported nodes
-        """
-
-=======
     def import_data(self, imported_logs) -> None:
         for structure in self.structures:
             required_labels_str = structure.get_required_labels_str(records=self.records)
@@ -176,7 +70,6 @@
 
     @Performance.track("structure")
     def _reformat_timestamps(self, structure, required_labels_str):
->>>>>>> bd96bab8
         datetime_formats = structure.get_datetime_formats()
         for attribute, datetime_format in datetime_formats.items():
             if datetime_format.is_epoch:
@@ -196,16 +89,9 @@
                                        })
 
     @Performance.track("structure")
-<<<<<<< HEAD
-    def _filter_nodes(self, structure):
-        # TODO: check function and
-        for boolean in (True, False):
-            attribute_values_pairs_filtered = structure.get_attribute_value_pairs_filtered(exclude=boolean)
-=======
     def _filter_nodes(self, structure, required_labels_str):
         for exclude in [True, False]:
             attribute_values_pairs_filtered = structure.get_attribute_value_pairs_filtered(exclude=exclude)
->>>>>>> bd96bab8
             for name, values in attribute_values_pairs_filtered.items():
                 self.connection.exec_query(di_ql.get_filter_records_by_property_query,
                                            **{
@@ -217,92 +103,6 @@
                                            })
 
     @Performance.track("structure")
-<<<<<<< HEAD
-    def _remove_load_status_attribute(self):
-        """
-        Method that removes the load status attribute from the (:Record) nodes
-        """
-        self.connection.exec_query(di_ql.get_finalize_import_events_query)
-
-    @Performance.track("file_name")
-    def _import_nodes_from_data(self, df_log: DataFrame, file_name: str,
-                                record_constructors: List[Dict[str, Union[RecordConstructor, bool]]]):
-        """
-        Method that imports records from a dataframe log as (:Record) nodes and assigns the correct labels
-
-        Args:
-            df_log: The records to be imported in Dataframe format
-            file_name: The file name from which the records to be imported originate from
-            record_constructors: A list indicating which record labels should be (possibly) assigned to the imported
-            (:Record) nodes
-        """
-
-        # start with batch 0 and increment until everything is imported
-        batch = 0
-        print("\n")
-        pbar = tqdm(total=math.ceil(len(df_log) / self.load_batch_size), position=0)
-
-        labels_constructor = di_ql.get_label_constructors(record_constructors)
-
-        while batch * self.load_batch_size < len(df_log):
-            pbar.set_description(f"Loading data from {file_name} from batch {batch}")
-
-            # import the events in batches, use the records of the log
-            batch_without_nans = [{k: int(v) if isinstance(v, np.integer) else v for k, v in m.items()
-                                   if (isinstance(v, list) and len(v) > 0) or (not pd.isna(v) and v is not None)}
-                                  for m in
-                                  df_log[batch * self.load_batch_size:(batch + 1) * self.load_batch_size].to_dict(
-                                      orient='records')]
-
-            self.connection.exec_query(di_ql.get_create_nodes_by_importing_batch_query,
-                                       **{
-                                           "batch": batch_without_nans,
-                                           "labels_constructors": labels_constructor
-                                       })
-
-            pbar.update(1)
-            batch += 1
-        pbar.close()
-
-    def _get_record_constructors_by_labels(self, structure: DataStructure) -> List[
-        Dict[str, Union[RecordConstructor, bool]]]:
-        """
-        Method to determine for the structure which record labels are optional/required for the (:Record) nodes
-
-
-        Args:
-            structure: The DataStructure for which the labels are checked
-        """
-
-        constructors = []
-        labels = structure.labels
-
-        # loop over all record constructions
-        for record_constructor in self.records:
-            # if labels are defined, determine the intersection between the labels of structure and the labels of the
-            # record construction
-            if labels is not None:
-                intersection = list(set(labels) & set(record_constructor.record_labels))
-            else:  # take the record labels of the record constructor
-                intersection = record_constructor.record_labels
-            if len(intersection) > 0:  # label of record constructor is in intersection or labels is not defined
-                required = True
-                # if there is a where condition defined, then imported (:Record) nodes might not have the record label
-                # hence required = false
-                if record_constructor.prevalent_record.where_condition != "":
-                    required = False
-                else:
-                    # check whether each required attribute in the record constructor is also required according to
-                    # the structure (except index, is always present)
-                    for required_attribute in record_constructor.required_attributes:
-                        if required_attribute == "index":
-                            continue
-                        if required_attribute not in structure.attributes or structure.attributes[
-                            required_attribute].optional:
-                            required = False
-                constructors.append({"required": required, "record_constructor": record_constructor})
-        return constructors
-=======
     def _finalize_import(self, required_labels_str):
         # finalize the import
         self.connection.exec_query(di_ql.get_finalize_import_records_query,
@@ -380,5 +180,4 @@
     def get_import_directory(self):
         if self._import_directory is None:
             self.retrieve_import_directory()
-        return self._import_directory
->>>>>>> bd96bab8
+        return self._import_directory