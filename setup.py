from setuptools import find_packages, setup
import re

# read the contents of the README file
from pathlib import Path

this_directory = Path(__file__).parent
long_description = (this_directory / "README.md").read_text()


VERSIONFILE=f"{this_directory}/version.md"
verstrline = open(VERSIONFILE, "rt").read()
VSRE = r"^# version ([\d]+.[\d]+.[\d]*)"
mo = re.search(VSRE, verstrline, re.M)
if mo:
    verstr = mo.group(1)
else:
    raise RuntimeError("Unable to find version string in %s." % (VERSIONFILE,))

setup(
    name='promg',
<<<<<<< HEAD
    version='0.1.10',
=======
    version=str(verstr),
>>>>>>> 52b9d5d9
    description='Pyhton library to build Event Knowledge Graphs',
    author='A. Swevels, D.Fahland',
    python_requires='>=3.7',
    install_requires=['neo4j', 'numpy', 'pandas', 'tabulate', 'tqdm'],
    license='GPL 3.0',
    long_description=long_description,
    long_description_content_type='text/markdown',
    packages=find_packages(
        where='src',
        include=['promg*']),
    package_dir={"": "src"}
)<|MERGE_RESOLUTION|>--- conflicted
+++ resolved
@@ -19,11 +19,7 @@
 
 setup(
     name='promg',
-<<<<<<< HEAD
-    version='0.1.10',
-=======
     version=str(verstr),
->>>>>>> 52b9d5d9
     description='Pyhton library to build Event Knowledge Graphs',
     author='A. Swevels, D.Fahland',
     python_requires='>=3.7',
